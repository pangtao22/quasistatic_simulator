import warnings
from typing import List, Union, Dict

import cvxpy as cp
import numpy as np
from pydrake.all import (QueryObject, ModelInstanceIndex, GurobiSolver,
                         AbstractValue, ExternallyAppliedSpatialForce, Context,
                         JacobianWrtVariable, RigidBody, DrakeVisualizer, Role,
                         PenetrationAsPointPair, ConnectMeshcatVisualizer,
                         MeshcatContactVisualizer, DrakeVisualizerParams,
                         MeshcatVisualizer)
from pydrake.multibody.parsing import Parser, ProcessModelDirectives, \
    LoadModelDirectives
from pydrake.multibody.plant import (
    PointPairContactInfo, ContactResults,
    CalcContactFrictionFromSurfaceProperties, MultibodyPlant,
    AddMultibodyPlantSceneGraph)
from pydrake.solvers import mathematicalprogram as mp
from pydrake.systems.framework import DiagramBuilder
from qsim.model_paths import add_package_paths_local
from robotics_utilities.qp_derivatives.qp_derivatives import (
    QpDerivativesKktPinv, QpDerivativesKktActive)

from .sim_parameters import QuasistaticSimParameters, GradientMode
from .utils import calc_tangent_vectors
from .normalization_derivatives import calc_normalization_derivatives


class MyContactInfo:
    """
    Used as an intermediate storage structure for constructing
    PointPairContactInfo.
    n_W is pointing into body B.
    dC_W are the tangent vectors spanning the tangent plane at the
    contact point.
    """

    def __init__(self, bodyA_index, bodyB_index, geometry_id_A, geometry_id_B,
                 p_WC_W, n_W, dC_W):
        self.bodyA_index = bodyA_index
        self.bodyB_index = bodyB_index
        self.geometry_id_A = geometry_id_A
        self.geometry_id_B = geometry_id_B
        self.p_WC_W = p_WC_W
        self.n_W = n_W
        self.dC_W = dC_W


class QuasistaticSimulator:
    def __init__(self, model_directive_path: str,
                 robot_stiffness_dict: Dict[str, np.ndarray],
                 object_sdf_paths: Dict[str, str],
                 sim_params: QuasistaticSimParameters,
                 internal_vis: bool = False):
        """
        Assumptions:
        - Each rigid body has one contact geometry.
        :param robot_stiffness_dict: key: model instance name; value: 1D
            array of the stiffness of each joint in the model.
        :param object_sdf_paths: key: object model instance name; value:
            object sdf path.
        :param internal_vis: if true, a python-based MeshcatVisualizer is
            added to self.diagram.
        """
        self.sim_params = sim_params
        # Construct diagram system for proximity queries, Jacobians.
        builder = DiagramBuilder()
        plant, scene_graph, robot_models, object_models = \
            self.create_plant_with_robots_and_objects(
                builder=builder,
                model_directive_path=model_directive_path,
                robot_names=[name for name in robot_stiffness_dict.keys()],
                object_sdf_paths=object_sdf_paths,
                time_step=1e-3,  # Only useful for MBP simulations.
                gravity=sim_params.gravity)

        # visualization.
        self.internal_vis = internal_vis
        if internal_vis:
            viz = ConnectMeshcatVisualizer(builder, scene_graph,
                                           role=Role.kIllustration)
            # ContactVisualizer
            contact_viz = MeshcatContactVisualizer(
                meshcat_viz=viz, plant=plant)
            builder.AddSystem(contact_viz)
            self.viz = viz
            self.contact_viz = contact_viz

        diagram = builder.Build()
        self.diagram = diagram
        self.plant = plant
        self.scene_graph = scene_graph
        self.inspector = scene_graph.model_inspector()

        self.context = diagram.CreateDefaultContext()
        self.context_plant = diagram.GetMutableSubsystemContext(
            plant, self.context)
        self.context_sg = diagram.GetMutableSubsystemContext(
            scene_graph, self.context)

        # Internal visualization is used when QuasistaticSimulator is used
        # outside the Systems framework.
        if internal_vis:
            self.viz.vis.delete()
            self.viz.load()
            self.context_meshcat = diagram.GetMutableSubsystemContext(
                self.viz, self.context)
            self.context_meshcat_contact = diagram.GetMutableSubsystemContext(
                self.contact_viz, self.context)

        self.models_unactuated = object_models
        self.models_actuated = robot_models
        self.models_all = object_models.union(robot_models)

        # body indices for each model in self.models_list.
        self.body_indices = dict()
        # velocity indices (into the generalized velocity vector of the MBP)
        self.velocity_indices = dict()
        self.position_indices = dict()
        self.n_v_dict = dict()
        self.n_q_dict = dict()
        self.n_v = plant.num_velocities()
        self.n_q = plant.num_positions()

        n_v = 0
        for model in self.models_all:
            velocity_indices = self.get_velocity_indices_for_model(model)
            position_indices = self.get_position_indices_for_model(model)
            self.velocity_indices[model] = velocity_indices
            self.position_indices[model] = position_indices
            self.n_v_dict[model] = len(velocity_indices)
            self.n_q_dict[model] = len(position_indices)
            self.body_indices[model] = plant.GetBodyIndices(model)

            n_v += len(velocity_indices)

        self.nd_per_contact = sim_params.nd_per_contact
        # Sanity check.
        assert plant.num_velocities() == n_v

        # stiffness matrices.
        self.K_a = dict()
        min_K_a_list = []
        for i, model in enumerate(self.models_actuated):
            model_name = plant.GetModelInstanceName(model)
            joint_stiffness = robot_stiffness_dict[model_name]
            assert self.n_v_dict[model] == joint_stiffness.size
            self.K_a[model] = np.diag(joint_stiffness).astype(float)
            min_K_a_list.append(np.min(joint_stiffness))
        self.min_K_a = np.min(min_K_a_list)

        # Find planar model instances.
        # TODO: it is assumed that each un-actuated model instance contains
        #  only one rigid body.
        self.is_3d_floating = dict()
        for model in self.models_unactuated:
            n_v = self.n_v_dict[model]
            n_q = plant.num_positions(model)

            if n_v == 6 and n_q == 7:
                body_indices = self.plant.GetBodyIndices(model)
                assert len(body_indices) == 1
                assert self.plant.get_body(body_indices[0]).is_floating()
                self.is_3d_floating[model] = True
            else:
                self.is_3d_floating[model] = False

        for model in self.models_actuated:
            self.is_3d_floating[model] = False

        # solver
        self.solver = GurobiSolver()
        assert self.solver.available()

        # step function dictionary
        self.step_function_dict = {
            'qp_mp': self.step_qp_mp,
            'qp_cvx': self.step_qp_cvx,
            'unconstrained': self.step_unconstrained}

        '''
        Both self.contact_results and self.query_object are updated by calling
        self.step(...)
        '''
        # For contact force visualization. It is updated when
        #   self.calc_contact_results is called.
        self.contact_results = ContactResults()

        # For system state visualization. It is updated when
        #   self.update_configuration is called.
        self.query_object = QueryObject()

        # gradients
        self.Dv_nextDb = None
        self.Dv_nextDe = None
        self.Dq_nextDq = None
        self.Dq_nextDqa_cmd = None
        self.dqp_all = QpDerivativesKktPinv()  # gradient from all constraints.
        self.dqp_active = QpDerivativesKktActive()  # gradient from active constraints.

        # TODO: these are not used right now.
        # Logging num of contacts and solver time.
        self.nc_log = []
        self.nd_log = []
        self.optimizer_time_log = []

    def get_plant(self):
        return self.plant

    def get_scene_graph(self):
        return self.scene_graph

    def get_all_models(self):
        return self.models_all

    def get_actuated_models(self):
        return self.models_actuated

    def get_Dq_nextDq(self):
        return self.Dq_nextDq

    def get_Dq_nextDqa_cmd(self):
        return self.Dq_nextDqa_cmd

    def get_positions(self, model: ModelInstanceIndex):
        return self.plant.GetPositions(self.context_plant, model)

    def get_query_object(self):
        return self.query_object

    def get_contact_results(self):
        return self.contact_results

    def get_velocity_indices(self):
        return self.velocity_indices

    def num_actuated_dofs(self):
        return np.sum(
            [self.n_v_dict[model] for model in self.models_actuated])

    def num_unactuated_dof(self):
        return np.sum(
            [self.n_v_dict[model] for model in self.models_unactuated])

    def get_dynamics_derivatives(self):
        return (np.copy(self.Dv_nextDb), np.copy(self.Dv_nextDe),
                np.copy(self.Dq_nextDq), np.copy(self.Dq_nextDqa_cmd))

    def get_model_instance_name_to_index_map(self):
        name_to_model = dict()
        for model in self.models_all:
            name_to_model[self.plant.GetModelInstanceName(model)] = model
        return name_to_model

    def update_mbp_positions_from_vector(self, q: np.ndarray):
        self.plant.SetPositions(self.context_plant, q)
        # Update query object.
        self.query_object = self.scene_graph.get_query_output_port().Eval(
            self.context_sg)

    def update_mbp_positions(
            self, q_dict: Dict[ModelInstanceIndex, np.ndarray]):
        """
        :param q_dict: A dict of np arrays keyed by model instance indices.
            Each array is the configuration of a model instance in
            self.models_list.
        :return:
        """
        # Update state in plant_context
        assert len(q_dict) == len(self.models_all)

        for model_instance_idx, q in q_dict.items():
            self.plant.SetPositions(
                self.context_plant, model_instance_idx, q)

        # Update query object.
        self.query_object = self.scene_graph.get_query_output_port().Eval(
            self.context_sg)

    def get_mbp_positions(self):
        """
        :return: a dictionary containing the current positions of all model
            instances stored in self.context_plant, keyed by
            ModelInstanceIndex.
        """
        return {model: self.plant.GetPositions(self.context_plant, model)
                for model in self.models_all}

    def draw_current_configuration(self, draw_forces=True):
        # Body poses
        self.viz.DoPublish(self.context_meshcat, [])

        # Contact forces
        if draw_forces:
            self.contact_viz.GetInputPort("contact_results").FixValue(
                self.context_meshcat_contact,
                AbstractValue.Make(self.contact_results))
            self.contact_viz.DoPublish(self.context_meshcat_contact, [])

    def calc_tau_ext(self, easf_list: List[ExternallyAppliedSpatialForce]):
        """
        Combines tau_a_ext from
            self.get_generalized_force_from_external_spatial_force
         and tau_u_ext from
            self.calc_gravity_for_unactuated_models.
        """

        # Gravity for unactuated models.
        tau_ext_u_dict = self.calc_gravity_for_unactuated_models()

        # external spatial force for actuated models.
        tau_ext_a_dict = \
            self.get_generalized_force_from_external_spatial_force(
                easf_list)
        return {**tau_ext_a_dict, **tau_ext_u_dict}

    def animate_system_trajectory(self, h: float,
                                  q_dict_traj: List[
                                      Dict[ModelInstanceIndex, np.ndarray]]):
        self.viz.draw_period = h
        self.viz.reset_recording()
        self.viz.start_recording()
        for q_dict in q_dict_traj:
            self.update_mbp_positions(q_dict)
            self.draw_current_configuration(draw_forces=False)

        self.viz.stop_recording()
        self.viz.publish_recording()

    def update_normal_and_tangential_jacobian_rows(
            self,
            body: RigidBody,
            pC_D: np.ndarray,
            n_W: np.ndarray,
            d_W: np.ndarray,
            i_c: int,
            n_di: int,
            i_f_start: int,
            position_indices: Union[List[int], None],
            Jn: np.ndarray,
            Jf: np.ndarray,
            jacobian_wrt_variable: JacobianWrtVariable,
            plant: MultibodyPlant = None,
            context: Context = None):
        """
        Updates corresponding rows of Jn and Jf.
        :param body: a RigidBody object that belongs to either
            self.body_indices_actuated or self.body_indices_unactuated.
            D is the body frame of body.
        :param pC_D: contact point in frame D.
        :param n_W: contact normal pointing into body, expressed in W.
        :param d_W: tangent vectors spanning the tangent plane.
        :param i_C: contact index, the index of the row of Jn to be modified.
        :param n_di: number of tangent vectors spanning the tangent plane.
        :param i_f_start: starting row Jf to be modified.
        :param position_indices: columns of J_q corresponding to the model
            instance to which body belongs.
        :param Jn: normal jacobian of shape(n_c, len(position_indices)).
        :param Jf: tangent jacobian of shape(n_f, len(position_indices)).
        :param plant: if None, use self.plant.
        :return: None.
        """
        if plant is None:
            plant = self.plant
            context = self.context_plant
        J_WBi = plant.CalcJacobianTranslationalVelocity(
            context=context,
            with_respect_to=jacobian_wrt_variable,
            frame_B=body.body_frame(),
            p_BoBi_B=pC_D,
            frame_A=plant.world_frame(),
            frame_E=plant.world_frame())
        if position_indices is not None:
            J_WBi = J_WBi[:, position_indices]

        Jn[i_c] += n_W.dot(J_WBi)
        Jf[i_f_start: i_f_start + n_di] += d_W.dot(J_WBi)

    def find_model_instance_index_for_body(self, body):
        for model, body_indices in self.body_indices.items():
            if body.index() in body_indices:
                return model

    def calc_gravity_for_unactuated_models(self):
        gravity_all = self.plant.CalcGravityGeneralizedForces(
            self.context_plant)
        return {model: gravity_all[self.velocity_indices[model]]
                for model in self.models_unactuated}

    def get_generalized_force_from_external_spatial_force(
            self, easf_list: List[ExternallyAppliedSpatialForce]):
        # TODO: test this more thoroughly.
        tau_ext_actuated = {
            model: np.zeros(self.n_v_dict[model])
            for model in self.models_actuated}

        for easf in easf_list:
            body = self.plant.get_body(easf.body_index)
            model = body.model_instance()
            assert model in self.models_actuated

            F_Bq_W = easf.F_Bq_W.get_coeffs()  # [tau, force]
            J = self.plant.CalcJacobianSpatialVelocity(
                context=self.context_plant,
                with_respect_to=JacobianWrtVariable.kV,
                frame_B=body.body_frame(),
                p_BP=easf.p_BoBq_B,
                frame_A=self.plant.world_frame(),
                frame_E=self.plant.world_frame())

            tau_ext_actuated[model] += \
                J[:, self.velocity_indices[model]].T.dot(F_Bq_W)

        return tau_ext_actuated

    def calc_contact_jacobians(self, contact_detection_tolerance):
        """
        For all contact detected by scene graph, computes Jn and Jf.
        q = [q_u, q_a]
        :param q:
        :return:
        """
        # Evaluate contacts.
        query_object = self.query_object
        signed_distance_pairs = \
            query_object.ComputeSignedDistancePairwiseClosestPoints(
                contact_detection_tolerance)

        n_c = len(signed_distance_pairs)
        n_d = np.full(n_c, self.nd_per_contact)
        n_f = n_d.sum()
        U = np.zeros(n_c)

        self.nc_log.append(n_c)
        self.nd_log.append(n_d.sum())

        phi = np.zeros(n_c)
        Jn = np.zeros((n_c, self.n_v))
        Jf = np.zeros((n_f, self.n_v))

        contact_info_list = []

        i_f_start = 0
        for i_c, sdp in enumerate(signed_distance_pairs):
            '''
            A and B denote the body frames of bodyA and bodyB.
            Fa/b is the contact geometry frame relative to the body to which
                the contact geometry belongs. sdp.p_ACa is relative to frame 
                Fa (geometry frame), not frame A (body frame). 
            p_ACa_A is the coordinates of the "contact" point Ca relative
                to the body frame A expressed in frame A.
            '''

            phi[i_c] = sdp.distance
            U[i_c] = self.get_friction_coefficient_for_signed_distance_pair(
                sdp)
            bodyA = self.get_mbp_body_from_scene_graph_geometry(sdp.id_A)
            bodyB = self.get_mbp_body_from_scene_graph_geometry(sdp.id_B)
            X_AGa = self.inspector.GetPoseInFrame(sdp.id_A)
            X_BGb = self.inspector.GetPoseInFrame(sdp.id_B)
            p_ACa_A = X_AGa.multiply(sdp.p_ACa)
            p_BCb_B = X_BGb.multiply(sdp.p_BCb)

            # TODO: it is assumed contact exists only between model
            #  instances, not between bodies within the same model instance.
            model_A = self.find_model_instance_index_for_body(bodyA)
            model_B = self.find_model_instance_index_for_body(bodyB)
            is_A_in = model_A is not None
            is_B_in = model_B is not None

            if is_A_in and is_B_in:
                '''
                When a contact pair exists between an unactuated body and
                 an actuated body, we need dC_a_W = -dC_u_W. In contrast,
                 if a contact pair contains a body that is neither actuated nor
                 unactuated, e.g. the ground, we do not need dC_a_W = -dC_u_W.
                
                As CalcTangentVectors(n, nd) != - CalcTangentVectors(-n, nd), 
                    care is needed to ensure that the conditions above are met.
                    
                The normal n_A/B_W needs to point into body A/B, respectively. 
                '''
                n_A_W = sdp.nhat_BA_W
                d_A_W = calc_tangent_vectors(n_A_W, n_d[i_c])
                n_B_W = -n_A_W
                d_B_W = -d_A_W

                # new Jn and Jf
                self.update_normal_and_tangential_jacobian_rows(
                    body=bodyA, pC_D=p_ACa_A, n_W=n_A_W, d_W=d_A_W,
                    i_c=i_c, n_di=n_d[i_c], i_f_start=i_f_start,
                    position_indices=None,
                    Jn=Jn, Jf=Jf,
                    jacobian_wrt_variable=JacobianWrtVariable.kV)

                self.update_normal_and_tangential_jacobian_rows(
                    body=bodyB, pC_D=p_BCb_B, n_W=n_B_W, d_W=d_B_W,
                    i_c=i_c, n_di=n_d[i_c], i_f_start=i_f_start,
                    position_indices=None,
                    Jn=Jn, Jf=Jf,
                    jacobian_wrt_variable=JacobianWrtVariable.kV)

            elif is_B_in:
                n_B_W = -sdp.nhat_BA_W
                d_B_W = calc_tangent_vectors(n_B_W, n_d[i_c])

                self.update_normal_and_tangential_jacobian_rows(
                    body=bodyB, pC_D=p_BCb_B, n_W=n_B_W, d_W=d_B_W,
                    i_c=i_c, n_di=n_d[i_c], i_f_start=i_f_start,
                    position_indices=None,
                    Jn=Jn, Jf=Jf,
                    jacobian_wrt_variable=JacobianWrtVariable.kV)

            elif is_A_in:
                n_A_W = sdp.nhat_BA_W
                d_A_W = calc_tangent_vectors(n_A_W, n_d[i_c])

                self.update_normal_and_tangential_jacobian_rows(
                    body=bodyA, pC_D=p_ACa_A, n_W=n_A_W, d_W=d_A_W,
                    i_c=i_c, n_di=n_d[i_c], i_f_start=i_f_start,
                    position_indices=None,
                    Jn=Jn, Jf=Jf,
                    jacobian_wrt_variable=JacobianWrtVariable.kV)
            else:
                # either A or B is in self.body_indices_list
                raise RuntimeError("At least one body in a contact pair "
                                   "should be in self.body_indices_list.")

            i_f_start += n_d[i_c]

            # Store contact positions in order to draw contact forces later.
            # TODO: contact forces at step (l+1) is drawn with the
            # configuration at step l.
            if is_A_in:
                X_WD = self.plant.EvalBodyPoseInWorld(
                    self.context_plant, bodyA)
                contact_info_list.append(
                    MyContactInfo(
                        bodyA_index=bodyB.index(),
                        bodyB_index=bodyA.index(),
                        geometry_id_A=sdp.id_B,
                        geometry_id_B=sdp.id_A,
                        p_WC_W=X_WD.multiply(p_ACa_A),
                        n_W=n_A_W,
                        dC_W=d_A_W))
            elif is_B_in:
                X_WD = self.plant.EvalBodyPoseInWorld(
                    self.context_plant, bodyB)
                contact_info_list.append(
                    MyContactInfo(
                        bodyA_index=bodyA.index(),
                        bodyB_index=bodyB.index(),
                        geometry_id_A=sdp.id_A,
                        geometry_id_B=sdp.id_B,
                        p_WC_W=X_WD.multiply(p_BCb_B),
                        n_W=n_B_W,
                        dC_W=d_B_W))
            else:
                raise RuntimeError("At least one body in a contact pair "
                                   "should be unactuated.")

        return n_c, n_d, n_f, Jn, Jf, phi, U, contact_info_list

    def update_contact_results(self, my_contact_info_list: List[MyContactInfo],
                               beta: np.ndarray, h: float, n_c: int,
                               n_d: np.ndarray,
                               mu_list: np.ndarray):
        assert len(my_contact_info_list) == n_c
        contact_results = ContactResults()
        i_f_start = 0
        for i_c, my_contact_info in enumerate(my_contact_info_list):
            i_f_end = i_f_start + n_d[i_c]
            beta_i = beta[i_f_start: i_f_end]
            f_normal_W = my_contact_info.n_W * beta_i.sum() / h
            f_tangential_W = \
                my_contact_info.dC_W.T.dot(beta_i) * mu_list[i_c] / h
            point_pair = PenetrationAsPointPair()
            point_pair.id_A = my_contact_info.geometry_id_A
            point_pair.id_B = my_contact_info.geometry_id_B
            contact_results.AddContactInfo(
                PointPairContactInfo(
                    my_contact_info.bodyA_index,
                    my_contact_info.bodyB_index,
                    f_normal_W + f_tangential_W,
                    my_contact_info.p_WC_W,
                    0, 0, point_pair))

            i_f_start += n_d[i_c]

        self.contact_results = contact_results

    def get_mbp_body_from_scene_graph_geometry(self, g_id):
        f_id = self.inspector.GetFrameId(g_id)
        return self.plant.GetBodyFromFrameId(f_id)

    def get_position_indices_for_model(self, model_instance_index):
        selector = np.arange(self.plant.num_positions())
        return self.plant.GetPositionsFromArray(
            model_instance_index, selector).astype(int)

    def get_velocity_indices_for_model(self, model_instance_index):
        selector = np.arange(self.plant.num_velocities())
        return self.plant.GetVelocitiesFromArray(
            model_instance_index, selector).astype(int)

    def get_friction_coefficient_for_signed_distance_pair(self, sdp):
        props_A = self.inspector.GetProximityProperties(sdp.id_A)
        props_B = self.inspector.GetProximityProperties(sdp.id_B)
        cf_A = props_A.GetProperty("material", "coulomb_friction")
        cf_B = props_B.GetProperty("material", "coulomb_friction")
        cf = CalcContactFrictionFromSurfaceProperties(cf_A, cf_B)
        return cf.static_friction()

    def calc_jacobian_and_phi(self, contact_detection_tolerance):
        (n_c, n_d, n_f, Jn, Jf, phi_l, U,
         contact_info_list) = self.calc_contact_jacobians(
            contact_detection_tolerance)

        phi_constraints = np.zeros(n_f)
        J = np.zeros_like(Jf)
        j_start = 0
        for i_c in range(n_c):
            for j in range(n_d[i_c]):
                idx = j_start + j
                J[idx] = Jn[i_c] + U[i_c] * Jf[idx]
                phi_constraints[idx] = phi_l[i_c]
            j_start += n_d[i_c]

        return (phi_constraints, J, phi_l, Jn, contact_info_list, n_c, n_d,
                n_f, U)

    @staticmethod
    def check_cvx_status(status: str):
        if status != "optimal":
            if status == "optimal_inaccurate":
                warnings.warn("CVX solver is inaccurate.")
            else:
                raise RuntimeError(
                    "CVX solver status is {}".format(status))

    def calc_scaled_mass_matrix(self, h: float, unactuated_mass_scale: float):
        """
        "Mass" in quasi-dynamic dynamics should not be interpreted as
        inertia that affects acceleration from a given force, as velocity
        does not exist in the quasi-dynamic world.

        Instead, it makes more sense to interpret mass as a regularization
        which keep un-actuated objects still when there is no force acting on
        them, which is consistent with Newton's 1st Law.

        However, having a mass matrix slows down the motion of un-actuated
        objects when it interacts with actuated objects. Therefore, the mass
        matrix should be as small as possible without causing numerical issues.

        The strategy used here is to scale the true mass matrix of
         un-actuated objects by epsilon, so that the largest eigen value of the
         mass matrix is a constant (unactuated_mass_scale) times smaller than
         the smallest eigen value of (h^2 * K), where h is the simulation time
         step and K the stiffness matrix of the robots.

        With this formulation, the Q matrix in the QP is given by
        [[epsilon * M_u, 0    ],
         [0            , h^2 K]],
        where
        max_M_u_eigen_value * epsilon * unactuated_mass_scale == min_h_squared_K

        Special case I, unactuated_mass_scale == 0 means that the object
         position remains fixed, as if it has infinite inertia. This is
         useful for grasp sampling, when we want the object pose to
         remain fixed while moving the fingers to make contact. But having
         infs in the QP is bad. Instead, the original M_u is used,
         and the infinite inertia effect is achieved by not updating q_u in
         self.step_configuration(...).

        Special case II, unactuated_mass_scale == INFINITY, if interpreted
         literally, would set M_u to 0, thus having the same effect as
         setting is_quasi_dynamic to false. We don't want to inadvertently
         disable mass, so an exception is thrown in this case.

        Special case III, unactuated_mass_scale == NAN. The original mass
         matrix is used, without any scaling.
        """
        M = self.plant.CalcMassMatrix(self.context_plant)
        M_u_dict = {}
        for model in self.models_unactuated:
            idx_v_model = self.velocity_indices[model]
            M_u_dict[model] = M[idx_v_model[:, None], idx_v_model]

        if unactuated_mass_scale == 0 or np.isnan(unactuated_mass_scale):
            return M_u_dict

        max_eigen_value_M_u = {
            model: np.max(M_u.diagonal())
            for model, M_u in M_u_dict.items()}

        min_K_a_h2 = self.min_K_a * h ** 2

        for model, M_u in M_u_dict.items():
            epsilon = (min_K_a_h2 / max_eigen_value_M_u[model]
                       / unactuated_mass_scale)
            M_u *= epsilon

        return M_u_dict

    def form_Q_and_tau_h(
            self,
            q_dict: Dict[ModelInstanceIndex, np.ndarray],
            q_a_cmd_dict: Dict[ModelInstanceIndex, np.ndarray],
            tau_ext_dict: Dict[ModelInstanceIndex, np.ndarray],
            h: float,
            unactuated_mass_scale: float):
        Q = np.zeros((self.n_v, self.n_v))
        tau_h = np.zeros(self.n_v)

        # TODO: make this an input to the function, so that there exists a
        #  version of self.step which is independent of self.sim_params.
        if self.sim_params.is_quasi_dynamic:
            M_u_dict = self.calc_scaled_mass_matrix(
                h, unactuated_mass_scale)

        for model in self.models_unactuated:
            idx_v_model = self.velocity_indices[model]
            tau_h[idx_v_model] = tau_ext_dict[model] * h

            if self.sim_params.is_quasi_dynamic:
                Q[idx_v_model[:, None], idx_v_model] = M_u_dict[model]

        idx_i, idx_j = np.diag_indices(self.n_v)
        for model in self.models_actuated:
            idx_v_model = self.velocity_indices[model]
            dq_a_cmd = q_a_cmd_dict[model] - q_dict[model]
            tau_a = self.K_a[model].dot(dq_a_cmd) + tau_ext_dict[model]
            tau_h[idx_v_model] = tau_a * h

            Q[idx_i[idx_v_model], idx_j[idx_v_model]] = \
                self.K_a[model].diagonal() * h ** 2
        return Q, tau_h

    def step_qp_mp(self,
                   q_dict: Dict[ModelInstanceIndex, np.ndarray],
                   q_a_cmd_dict: Dict[ModelInstanceIndex, np.ndarray],
                   tau_ext_dict: Dict[ModelInstanceIndex, np.ndarray],
                   h: float,
                   phi_constraints: np.ndarray,
                   J: np.ndarray,
                   gradient_mode: GradientMode,
                   unactuated_mass_scale: float):
        Q, tau_h = self.form_Q_and_tau_h(
            q_dict, q_a_cmd_dict, tau_ext_dict, h, unactuated_mass_scale)

        prog = mp.MathematicalProgram()
        # generalized velocity times time step.
        v = prog.NewContinuousVariables(self.n_v, "v")

        prog.AddQuadraticCost(Q, -tau_h, v)
        e = phi_constraints / h
        constraints = prog.AddLinearConstraint(
            A=-J,
            lb=np.full_like(phi_constraints, -np.inf),
            ub=e,
            vars=v)

        result = self.solver.Solve(prog, None, None)
        # self.optimizer_time_log.append(
        #     result.get_solver_details().optimizer_time)
        assert result.is_success()
        beta = -result.GetDualSolution(constraints)
        beta = np.array(beta).squeeze()

        # extract v_h from vector into a dictionary.
        v_values = result.GetSolution(v)
        v_h_value_dict = dict()
        for model in self.models_all:
            indices = self.velocity_indices[model]
            v_h_value_dict[model] = v_values[indices] * h

        # Gradient
        if gradient_mode == GradientMode.kNone:
            DvDb, DvDe = None, None
        else:
            if self.sim_params.grad_from_active_constraints:
                # lambda_threshold: impulse generated by a force of 0.1N during
                #  h.
                dqp = self.dqp_active
                self.dqp_active.update_problem(
                    Q=Q, b=-tau_h, G=-J, e=e, z_star=v_values, lambda_star=beta,
                    lambda_threshold=0.1 * h)
            else:
                dqp = self.dqp_all
                self.dqp_all.update_problem(
                    Q=Q, b=-tau_h, G=-J, e=e, z_star=v_values, lambda_star=beta)

            if gradient_mode == GradientMode.kAB:
                DvDb = dqp.calc_DzDb()
                DvDe = dqp.calc_DzDe()
            elif gradient_mode == GradientMode.kBOnly:
                DvDb = dqp.calc_DzDb()
                DvDe = None
            else:
                raise RuntimeError()

        return v_h_value_dict, beta, DvDb, DvDe

    def step_qp_cvx(self,
                    q_dict: Dict[ModelInstanceIndex, np.ndarray],
                    q_a_cmd_dict: Dict[ModelInstanceIndex, np.ndarray],
                    tau_ext_dict: Dict[ModelInstanceIndex, np.ndarray],
                    h: float,
                    phi_constraints: np.ndarray,
                    J: np.ndarray,
                    gradient_mode: GradientMode):
        Q, tau_h = self.form_Q_and_tau_h(
            q_dict, q_a_cmd_dict, tau_ext_dict, h)

        # Make a CVX problem.
        # The cholesky decomposition is needed because cp.sum_squares() is the
        # only way I've found so far to ensure the problem is DCP (
        # disciplined convex program).
        '''
        The original non-penetration constraint is given by 
            phi_constraints / h + J @ v >= 0
        The "standard form" in Cotler's paper is
            min. 1 / 2 * z.dot(Q).dot(z) + b.dot(z)
            s.t. G @ z <= e (or e >= G @ z).
        Rearranging the non-penetration constraint as:
            phi_constraints / h >= -J @ v 
        gives
            G := -J; e := phi_constraints / h.

        Objective: b := -tau_h.
        '''
        L = np.linalg.cholesky(Q)
        L_cp = cp.Parameter(L.shape)
        L_cp.value = L

        b_cp = cp.Parameter(self.n_v)
        b_cp.value = -tau_h

        n_e = len(phi_constraints)
        e_cp = cp.Parameter(n_e)
        e_cp.value = phi_constraints / h

        v = cp.Variable(self.n_v)

        constraints = [e_cp + J @ v >= 0]
        prob = cp.Problem(
            cp.Minimize(0.5 * cp.sum_squares(L_cp.T @ v) + b_cp @ v),
            constraints)

        prob.solve(requires_grad=gradient_mode != GradientMode.kNone)
        self.check_cvx_status(prob.status)

        # extract v_h from vector into a dictionary.
        v_h_value_dict = dict()
        for model in self.models_all:
            indices = self.velocity_indices[model]
            v_h_value_dict[model] = v.value[indices] * h

        # Gradient.
        if gradient_mode == GradientMode.kNone:
            DvDb, DvDe = None, None
        else:
            DvDb = np.zeros((self.n_v, self.n_v))
            DvDe = np.zeros((self.n_v, n_e))
            for i in range(self.n_v):
                dv = np.zeros(self.n_v)
                dv[i] = 1
                v.gradient = dv
                prob.backward()

                DvDb[i] = b_cp.gradient
                DvDe[i] = e_cp.gradient

            if gradient_mode == GradientMode.kBOnly:
                DvDe = None
            elif gradient_mode == GradientMode.kAB:
                pass
            else:
                raise RuntimeError()

        return v_h_value_dict, np.zeros_like(phi_constraints), DvDb, DvDe

    def step_unconstrained(self,
                           q_dict: Dict[ModelInstanceIndex, np.ndarray],
                           q_a_cmd_dict: Dict[ModelInstanceIndex, np.ndarray],
                           tau_ext_dict: Dict[ModelInstanceIndex, np.ndarray],
                           h: float,
                           phi_constraints: np.ndarray,
                           J: np.ndarray,
                           gradient_mode: GradientMode,
                           **kwargs):
        Q, tau_h = self.form_Q_and_tau_h(
            q_dict, q_a_cmd_dict, tau_ext_dict, h)

        v = cp.Variable(self.n_v)

        t = self.sim_params.log_barrier_weight
        log_barriers_sum = 0.
        if len(phi_constraints) > 0:
            log_barriers_sum = cp.sum(cp.log(phi_constraints / h + J @ v))
        prob = cp.Problem(
            cp.Minimize(0.5 * cp.quad_form(v, Q) - tau_h @ v -
                        log_barriers_sum / t))

        prob.solve()
        self.check_cvx_status(prob.status)

        # extract v_h from vector into a dictionary.
        v_h_value_dict = dict()
        for model in self.models_all:
            indices = self.velocity_indices[model]
            v_h_value_dict[model] = v.value[indices] * h

        # TODO: gradient not supported yet.
        DvDb, DvDe = None, None
        return v_h_value_dict, np.zeros_like(phi_constraints), DvDb, DvDe

    def step(self, q_a_cmd_dict: Dict[ModelInstanceIndex, np.ndarray],
             tau_ext_dict: Dict[ModelInstanceIndex, np.ndarray], h: float,
             mode: str, gradient_mode: GradientMode,
             unactuated_mass_scale: Union[float, None]):
        """
         This function does the following:
         1. Extracts q_dict, a dictionary containing current system
             configuration, from self.plant_context.
         2. Runs collision query by calling self.calc_contact_jacobians.
         3. Constructs and solves the quasistatic QP described in the paper.
         4. Integrates q_dict to the next time step.
         5. Calls self.update_configuration with the new q_dict.
             self.update_configuration updates self.context_plant and
             self.query_object.
         6. Updates self.contact_results.
         :param q_a_cmd_dict:
         :param tau_ext_dict:
         :param h: simulation time step.
         :param mode: one of {'qp_mp', 'qp_cvx', 'unconstrained'}.
         :param gradient_mode: whether gradient of the dynamics is computed.
         :param grad_from_active_constraints: whether gradient is computed only
            from active constraints.
         :return: system configuration at the next time step, stored in a
             dictionary keyed by ModelInstanceIndex.
         """
        if unactuated_mass_scale is None:
            unactuated_mass_scale = self.sim_params.unactuated_mass_scale

        # Forward dynamics.
        q_dict = self.get_mbp_positions()

        phi_constraints, J, phi_l, Jn, contact_info_list, n_c, n_d, n_f, U = \
            self.calc_jacobian_and_phi(
                self.sim_params.contact_detection_tolerance)

        v_h_value_dict, beta, Dv_nextDb, Dv_nextDe = \
            self.step_function_dict[mode](
                q_dict, q_a_cmd_dict, tau_ext_dict, h, phi_constraints, J,
                gradient_mode=gradient_mode,
                unactuated_mass_scale=unactuated_mass_scale)

        dq_dict = dict()
        for model in self.models_actuated:
            v_h_value = v_h_value_dict[model]
            dq_dict[model] = v_h_value

        for model in self.models_unactuated:
            v_h_value = v_h_value_dict[model]
            if self.is_3d_floating[model]:
                q_u = q_dict[model]
                Q_WB = q_u[:4]  # Quaternion Q_WB

                dq_u = np.zeros(7)
                dq_u[:4] = self.get_E(Q_WB).dot(v_h_value[:3])
                dq_u[4:] = v_h_value[3:]
                dq_dict[model] = dq_u
            else:
                dq_dict[model] = v_h_value

        # Normalize quaternions and update simulator context.
        # TODO: normalization should happen after computing the derivatives.
        #  But doing it the other way around seems to lead to smaller
        #  difference between numerical and analytic derivatives. Find out why.
        self.step_configuration(q_dict, dq_dict, unactuated_mass_scale)
        self.update_mbp_positions(q_dict)
        self.update_contact_results(contact_info_list, beta, h, n_c, n_d, U)

        # Gradients.
        '''
        Generic dynamical system: x_next = f(x, u). We need DfDx and DfDu.

        In a quasistatic system, x := [qu, qa], u = qa_cmd.
        q_next = q + h * E @ v_next
        v_next = argmin_{v} {0.5 * v @ Q @ v + b @ v | G @ v <= e}
            - E is not identity if rotation is represented by quaternions.
            - Dv_nextDb and Dv_nextDe are returned by self.step_*(...).

        D(q_next)Dq = I + h * E @ D(v_next)Dq
        D(q_next)D(qa_cmd) = h * E @ D(v_next)D(qa_cmd)

        Dv_nextDq = Dv_nextDb @ DbDq
                    + Dv_nextDe @ (1 / h * Dphi_constraints_Dq)
        Dv_nextDqa_cmd = Dv_nextDb @ DbDqa_cmd,
            - where DbDqa_cmd != np.vstack([0, Kq]).        
        '''
        self.Dv_nextDb = Dv_nextDb
        self.Dv_nextDe = Dv_nextDe

        if gradient_mode == GradientMode.kNone:
            pass
        elif gradient_mode == GradientMode.kBOnly:
            self.Dq_nextDqa_cmd = self.calc_dfdu(Dv_nextDb, h, q_dict)
            self.Dq_nextDq = np.zeros([self.n_v, self.n_v])
        elif gradient_mode == GradientMode.kAB:
            self.Dq_nextDqa_cmd = self.calc_dfdu(Dv_nextDb, h, q_dict)
            self.Dq_nextDq = self.calc_dfdx(
                Dv_nextDb=Dv_nextDb, Dv_nextDe=Dv_nextDe, h=h, n_f=n_f, n_c=n_c,
                n_d=n_d, Jn=Jn)

        return q_dict

    def step_default(self,
                     q_a_cmd_dict: Dict[ModelInstanceIndex, np.ndarray],
                     tau_ext_dict: Dict[ModelInstanceIndex, np.ndarray],
                     h: float):
        """
        Steps the dynamics forward by h using the params in self.sim_params.
        """
        return self.step(q_a_cmd_dict=q_a_cmd_dict, tau_ext_dict=tau_ext_dict,
                         h=h, mode=self.sim_params.mode,
                         gradient_mode=self.sim_params.gradient_mode,
                         unactuated_mass_scale=
                         self.sim_params.unactuated_mass_scale)

    @staticmethod
    def get_E(Q_AB: np.ndarray):
        """
        Let w_AB_A denote the angular velocity of frame B relative to frame A
         expressed in A, and Q_AB the unit quaternion representing the
         orientation of frame B relative to frame A. The time derivative of
         Q_AB, D(Q_AB)Dt, can be written as a linear function of w_AB_A:
            D(Q_AB)Dt = E @ w_AB_A.
        This function computes E from Q_AB.

        Reference: Appendix A.3 of Natale's book
            "Interaction Control of Robot Manipulators".
        """
        E = np.zeros((4, 3))
        E[0] = [-Q_AB[1], -Q_AB[2], -Q_AB[3]]
        E[1] = [Q_AB[0], Q_AB[3], -Q_AB[2]]
        E[2] = [-Q_AB[3], Q_AB[0], Q_AB[1]]
        E[3] = [Q_AB[2], -Q_AB[1], Q_AB[0]]
        E *= 0.5
        return E

    @staticmethod
    def copy_model_instance_index_dict(
            q_dict: Dict[ModelInstanceIndex, np.ndarray]):
        return {key: np.array(value) for key, value in q_dict.items()}

    def calc_dfdu(self, Dv_nextDb: np.ndarray, h: float,
                  q_dict: Dict[ModelInstanceIndex, np.ndarray]):
        """
        Computes dfdu, aka the B matrix in x_next = Ax + Bu, using the chain
        rule.
        """
        n_a = self.num_actuated_dofs()
        DbDqa_cmd = np.zeros((self.n_v, n_a))

        j_start = 0
        for model in self.models_actuated:
            idx_v_model = self.velocity_indices[model]
            n_v_i = len(idx_v_model)
            idx_rows = idx_v_model[:, None]
            idx_cols = np.arange(j_start, j_start + n_v_i)[None, :]
            DbDqa_cmd[idx_rows, idx_cols] = -h * self.K_a[model]

            j_start += n_v_i

        Dv_nextDqa_cmd = Dv_nextDb @ DbDqa_cmd
        if self.n_v == self.n_q:
            return h * Dv_nextDqa_cmd
        else:
            Dq_dot_nextDqa_cmd = np.zeros((self.n_q, n_a))
            for model in self.models_all:
                idx_v_model = self.velocity_indices[model]
                idx_q_model = self.position_indices[model]
                if self.is_3d_floating[model]:
                    # rotation
                    Q_WB = q_dict[model][:4]
                    E = self.get_E(Q_WB)
                    # D = calc_normalization_derivatives(Q_WB)
                    Dq_dot_nextDqa_cmd[idx_q_model[:4], :] = (
                            E @ Dv_nextDqa_cmd[idx_v_model[:3], :])
                    # translation
                    Dq_dot_nextDqa_cmd[idx_q_model[4:], :] = \
                        Dv_nextDqa_cmd[idx_v_model[3:], :]
                else:
                    Dq_dot_nextDqa_cmd[idx_q_model, :] = \
                        Dv_nextDqa_cmd[idx_v_model, :]
            return h * Dq_dot_nextDqa_cmd

    def calc_dfdx(self, Dv_nextDb: np.ndarray, Dv_nextDe: np.ndarray,
                  h: float, n_f: int, n_c: int,
                  n_d: np.ndarray, Jn: np.ndarray):
        """
        Computes dfdx, aka the A matrix in x_next = Ax + Bu, using the chain
            rule. Note the term that includes the partial derivatives of the
            contact Jacobian is missing in the current implementation,
            therefore the result is probably wrong when the contact normals
            are not constant.
        Nevertheless, we believe that using this term in trajectory
            optimization leads to worse convergence and won't be using it.
        """
        # TODO: for now it is assumed that n_q == n_v.
        #  Dphi_constraints_Dv is used for Dphi_constraints_Dq.
        # ---------------------------------------------------------------------
        Dphi_constraints_Dq = np.zeros((n_f, self.n_v))
        j_start = 0
        for i_c in range(n_c):
            Dphi_constraints_Dq[j_start: j_start + n_d[i_c]] = Jn[i_c]
            j_start += n_d[i_c]

        # ---------------------------------------------------------------------
        DbDq = np.zeros((self.n_v, self.n_v))
        j_start = 0
        for model in self.models_actuated:
            idx_v_model = self.velocity_indices[model]
            n_v_i = len(idx_v_model)
            idx_rows = idx_v_model[:, None]
            idx_cols = idx_v_model[None, :]
            DbDq[idx_rows, idx_cols] = h * self.K_a[model]

            j_start += n_v_i

        # Dq_nextDq
        Dv_nextDq_1 = Dv_nextDb @ DbDq
        Dv_nextDq_2 = Dv_nextDe @ Dphi_constraints_Dq / h
        Dv_nextDq = Dv_nextDq_1 + Dv_nextDq_2

        return np.eye(self.n_v) + h * Dv_nextDq

    def calc_dfdu_numerical(self,
                            q_dict: Dict[ModelInstanceIndex, np.ndarray],
                            qa_cmd_dict: Dict[ModelInstanceIndex, np.ndarray],
                            du: float, h: float):
        """
        Not an efficient way to compute gradients. For debugging only.
        :param q_dict: nominal state (x) of the quasistatic system.
        :param qa_cmd_dict: nominal input (u) of the quaistatic system.
        :param du: perturbation to each element of u made to compute the numerical
            gradient.
        """
        tau_ext_dict = self.calc_tau_ext([])

        n_a = self.num_actuated_dofs()
        dfdu = np.zeros((self.n_q, n_a))

        idx_a = 0  # index for actuated DOFs (into u).
        for model_a in self.models_actuated:
            n_q_i = len(self.position_indices[model_a])

            for i in range(n_q_i):
                qa_cmd_dict_plus = self.copy_model_instance_index_dict(
                    qa_cmd_dict)
                qa_cmd_dict_plus[model_a][i] += du
                self.update_mbp_positions(q_dict)
                q_dict_plus = self.step(q_a_cmd_dict=qa_cmd_dict_plus,
                                        tau_ext_dict=tau_ext_dict, h=h,
                                        mode='qp_mp',
                                        gradient_mode=GradientMode.kNone,
                                        unactuated_mass_scale=
                                        self.sim_params.unactuated_mass_scale)

                qa_cmd_dict_minus = self.copy_model_instance_index_dict(
                    qa_cmd_dict)
                qa_cmd_dict_minus[model_a][i] -= du
                self.update_mbp_positions(q_dict)
                q_dict_minus = self.step(q_a_cmd_dict=qa_cmd_dict_minus,
                                         tau_ext_dict=tau_ext_dict, h=h,
                                         mode='qp_mp',
                                         gradient_mode=GradientMode.kNone,
                                         unactuated_mass_scale=
                                         self.sim_params.unactuated_mass_scale)

                for model in self.models_all:
                    idx_v_model = self.position_indices[model]
                    dfdu[idx_v_model, idx_a] = (
                            (q_dict_plus[model] - q_dict_minus[model]) / 2 / du)

                idx_a += 1

        return dfdu

    def step_configuration(self, q_dict: Dict[ModelInstanceIndex, np.ndarray],
                           dq_dict: Dict[ModelInstanceIndex, np.ndarray],
                           unactuated_mass_scale: float):
        """
        Adds the delta of each model state, e.g. dq_u_list[i], to the
            corresponding model configuration in q_list. If q_list[i]
            includes a quaternion, the quaternion (usually the first four
            numbers of a seven-number array) is normalized.
        :return: None.
        """
<<<<<<< HEAD
        if (self.sim_params.unactuated_mass_scale != np.inf):
=======
        if unactuated_mass_scale > 0 or np.isnan(unactuated_mass_scale):
>>>>>>> 8fa0f436
            for model in self.models_unactuated:
                q_u = q_dict[model]
                q_u += dq_dict[model]

                if self.is_3d_floating[model]:
                    # pass
                    q_u[:4] /= np.linalg.norm(q_u[:4])  # normalize quaternion

        for model in self.models_actuated:
            q_dict[model] += dq_dict[model]

    def print_sim_statcs(self):
        solver_time = np.array(self.optimizer_time_log)
        n_c_s = np.array(self.nc_log)
        n_d_s = np.array(self.nd_log)

        print("Average solver time: ", solver_time.mean())
        print("Solver time std: ", solver_time.std())
        print("Average num. contacts: ", n_c_s.mean())
        print("Average num. constraints: ", n_d_s.mean())

    @staticmethod
    def create_plant_with_robots_and_objects(builder: DiagramBuilder,
                                             model_directive_path: str,
                                             robot_names: List[str],
                                             object_sdf_paths: Dict[str, str],
                                             time_step: float,
                                             gravity: np.ndarray):
        """
        Add plant and scene_graph constructed from a model_directive to builder.
        :param builder:
        :param model_directive_path:
        :param robot_names: names in this list must be consistent with the
            corresponding model directive .yml file.
        :param object_names:
        :param time_step:
        :param gravity:
        :return:
        """

        # MultibodyPlant
        plant = MultibodyPlant(time_step)
        _, scene_graph = AddMultibodyPlantSceneGraph(builder, plant=plant)
        parser = Parser(plant=plant, scene_graph=scene_graph)
        add_package_paths_local(parser)
        ProcessModelDirectives(LoadModelDirectives(model_directive_path),
                               plant, parser)

        # Objects
        # It is important that object_models and robot_models are ordered.
        object_models = set()
        for name, sdf_path in object_sdf_paths.items():
            object_models.add(
                parser.AddModelFromFile(sdf_path, model_name=name))

        # Robots
        robot_models = set()
        for name in robot_names:
            robot_model = plant.GetModelInstanceByName(name)
            robot_models.add(robot_model)

        # gravity
        plant.mutable_gravity_field().set_gravity_vector(gravity)
        plant.Finalize()

        return plant, scene_graph, robot_models, object_models<|MERGE_RESOLUTION|>--- conflicted
+++ resolved
@@ -1199,11 +1199,7 @@
             numbers of a seven-number array) is normalized.
         :return: None.
         """
-<<<<<<< HEAD
-        if (self.sim_params.unactuated_mass_scale != np.inf):
-=======
         if unactuated_mass_scale > 0 or np.isnan(unactuated_mass_scale):
->>>>>>> 8fa0f436
             for model in self.models_unactuated:
                 q_u = q_dict[model]
                 q_u += dq_dict[model]
